--- conflicted
+++ resolved
@@ -80,11 +80,7 @@
         QuickCheck >= 2.7,
         aeson >= 0.7,
         aws >= 0.9,
-<<<<<<< HEAD
-        aws-general >= 0.2 && < 0.3,
-=======
         aws-general >= 0.2.2,
->>>>>>> 7193eba3
         base == 4.*,
         base64-bytestring >= 1.0,
         blaze-builder >= 0.3,
