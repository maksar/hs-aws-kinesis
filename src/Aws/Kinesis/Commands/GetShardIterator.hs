<<<<<<< HEAD
{-# LANGUAGE DeriveDataTypeable    #-}
{-# LANGUAGE FlexibleInstances     #-}
{-# LANGUAGE MultiParamTypeClasses #-}
{-# LANGUAGE OverloadedStrings     #-}
{-# LANGUAGE RecordWildCards       #-}
{-# LANGUAGE TypeFamilies          #-}
=======
-- Copyright (c) 2013-2015 PivotCloud, Inc.
--
-- Aws.Kinesis.Commands.GetShardIterator
--
-- Please feel free to contact us at licensing@pivotmail.com with any
-- contributions, additions, or other feedback; we would love to hear from
-- you.
--
-- Licensed under the Apache License, Version 2.0 (the "License"); you may
-- not use this file except in compliance with the License. You may obtain a
-- copy of the License at http://www.apache.org/licenses/LICENSE-2.0
--
-- Unless required by applicable law or agreed to in writing, software
-- distributed under the License is distributed on an "AS IS" BASIS, WITHOUT
-- WARRANTIES OR CONDITIONS OF ANY KIND, either express or implied. See the
-- License for the specific language governing permissions and limitations
-- under the License.
>>>>>>> 7193eba3

-- |
-- Module: Aws.Kinesis.Commands.GetShardIterator
-- Copyright: Copyright (c) 2013-2015 PivotCloud, Inc.
-- license: Apache License, Version 2.0
-- Maintainer: Lars Kuhtz <lars@alephcloud.com>
-- Stability: experimental
--
-- /API Version: 2013-12-02/
--
-- This operation returns a shard iterator in ShardIterator. The shard iterator
-- specifies the position in the shard from which you want to start reading
-- data records sequentially. A shard iterator specifies this position using
-- the sequence number of a data record in a shard. A sequence number is the
-- identifier associated with every record ingested in the Amazon Kinesis
-- stream. The sequence number is assigned by the Amazon Kinesis service when a
-- record is put into the stream.
--
-- You must specify the shard iterator type in the GetShardIterator request.
-- For example, you can set the ShardIteratorType parameter to read exactly
-- from the position denoted by a specific sequence number by using the
-- AT_SEQUENCE_NUMBER shard iterator type, or right after the sequence number
-- by using the AFTER_SEQUENCE_NUMBER shard iterator type, using sequence
-- numbers returned by earlier PutRecord, GetRecords or DescribeStream
-- requests. You can specify the shard iterator type TRIM_HORIZON in the
-- request to cause ShardIterator to point to the last untrimmed record in the
-- shard in the system, which is the oldest data record in the shard. Or you
-- can point to just after the most recent record in the shard, by using the
-- shard iterator type LATEST, so that you always read the most recent data in
-- the shard.
--
-- Note: Each shard iterator expires five minutes after it is returned to the
-- requester.
--
-- When you repeatedly read from an Amazon Kinesis stream use a
-- GetShardIterator request to get the first shard iterator to to use in your
-- first GetRecords request and then use the shard iterator returned by the
-- GetRecords request in NextShardIterator for subsequent reads. A new shard
-- iterator is returned by every GetRecords request in NextShardIterator, which
-- you use in the ShardIterator parameter of the next GetRecords request.
--
-- If a GetShardIterator request is made too often, you will receive a
-- ProvisionedThroughputExceededException. For more information about
-- throughput limits, see the Amazon Kinesis Developer Guide.
--
-- GetShardIterator can return null for its ShardIterator to indicate that the
-- shard has been closed and that the requested iterator will return no more
-- data. A shard can be closed by a SplitShard or MergeShards operation.
--
-- GetShardIterator has a limit of 5 transactions per second per account per
-- open shard.
--
-- <http://docs.aws.amazon.com/kinesis/2013-12-02/APIReference/API_GetShardIterator.html>

{-# LANGUAGE CPP #-}
{-# LANGUAGE DeriveGeneric #-}
{-# LANGUAGE DeriveDataTypeable #-}
{-# LANGUAGE FlexibleInstances #-}
{-# LANGUAGE TypeFamilies #-}
{-# LANGUAGE MultiParamTypeClasses #-}
{-# LANGUAGE RecordWildCards #-}
{-# LANGUAGE OverloadedStrings #-}

module Aws.Kinesis.Commands.GetShardIterator
( GetShardIterator(..)
, GetShardIteratorResponse(..)
, GetShardIteratorExceptions(..)
) where

<<<<<<< HEAD
import           Aws.Core
import           Aws.Kinesis.Core
import           Aws.Kinesis.Types

import           Control.Applicative
=======
#ifndef MIN_VERSION_base
#define MIN_VERSION_base(x,y,z) 1
#endif

import Aws.Core
import Aws.Kinesis.Types
import Aws.Kinesis.Core

#if ! MIN_VERSION_base(4,8,0)
import Control.Applicative
#endif
import Control.DeepSeq
>>>>>>> 7193eba3

import           Data.Aeson
import qualified Data.ByteString.Lazy as LB
import           Data.Typeable

import GHC.Generics

getShardIteratorAction :: KinesisAction
getShardIteratorAction = KinesisGetShardIterator

data GetShardIterator = GetShardIterator
    { getShardIteratorShardId                :: !ShardId
    -- ^ The shard ID of the shard to get the iterator for.

    , getShardIteratorShardIteratorType      :: !ShardIteratorType
    -- ^ Determines how the shard iterator is used to start reading data
    -- records from the shard.

    , getShardIteratorStartingSequenceNumber :: !(Maybe SequenceNumber)
    -- ^ The sequence number of the data record in the shard from which to
    -- start reading from.

    , getShardIteratorStreamName             :: !StreamName
    -- ^ The name of the stream.
    }
    deriving (Show, Read, Eq, Ord, Typeable, Generic)

instance NFData GetShardIterator

instance ToJSON GetShardIterator where
    toJSON GetShardIterator{..} = object
        [ "ShardId" .= getShardIteratorShardId
        , "ShardIteratorType" .= getShardIteratorShardIteratorType
        , "StartingSequenceNumber" .= getShardIteratorStartingSequenceNumber
        , "StreamName" .= getShardIteratorStreamName
        ]

data GetShardIteratorResponse = GetShardIteratorResponse
    { getShardIteratorResShardIterator :: !ShardIterator
    -- ^ The position in the shard from which to start reading data records
    -- sequentially. A shard iterator specifies this position using the
    -- sequence number of a data record in a shard.
    }
    deriving (Show, Read, Eq, Ord, Typeable, Generic)

instance NFData GetShardIteratorResponse

instance FromJSON GetShardIteratorResponse where
    parseJSON = withObject "GetShardIteratorResponse" $ \o -> GetShardIteratorResponse
        <$> o .: "ShardIterator"

instance ResponseConsumer r GetShardIteratorResponse where
    type ResponseMetadata GetShardIteratorResponse = KinesisMetadata
#if MIN_VERSION_aws(0,15,0)
    responseConsumer _ _ = kinesisResponseConsumer
#else
    responseConsumer _ = kinesisResponseConsumer
#endif

instance SignQuery GetShardIterator where
    type ServiceConfiguration GetShardIterator = KinesisConfiguration
    signQuery cmd = kinesisSignQuery KinesisQuery
        { kinesisQueryAction = getShardIteratorAction
        , kinesisQueryBody = Just $ LB.toStrict $ encode cmd
        }

instance Transaction GetShardIterator GetShardIteratorResponse

instance AsMemoryResponse GetShardIteratorResponse where
    type MemoryResponse GetShardIteratorResponse = GetShardIteratorResponse
    loadToMemory = return

-- -------------------------------------------------------------------------- --
-- Exceptions
--
-- Currently not used for requests. It's included for future usage
-- and as reference.

data GetShardIteratorExceptions
    = GetShardIteratorInvalidArgumentException
    -- ^ /Code 400/

    | GetShardIteratorProvisionedThroughputExceededException
    -- ^ /Code 400/

    | GetShardIteratorResourceNotFoundException
    -- ^ /Code 400/

    deriving (Show, Read, Eq, Ord, Enum, Bounded, Typeable, Generic)

instance NFData GetShardIteratorExceptions
<|MERGE_RESOLUTION|>--- conflicted
+++ resolved
@@ -1,11 +1,3 @@
-<<<<<<< HEAD
-{-# LANGUAGE DeriveDataTypeable    #-}
-{-# LANGUAGE FlexibleInstances     #-}
-{-# LANGUAGE MultiParamTypeClasses #-}
-{-# LANGUAGE OverloadedStrings     #-}
-{-# LANGUAGE RecordWildCards       #-}
-{-# LANGUAGE TypeFamilies          #-}
-=======
 -- Copyright (c) 2013-2015 PivotCloud, Inc.
 --
 -- Aws.Kinesis.Commands.GetShardIterator
@@ -23,60 +15,6 @@
 -- WARRANTIES OR CONDITIONS OF ANY KIND, either express or implied. See the
 -- License for the specific language governing permissions and limitations
 -- under the License.
->>>>>>> 7193eba3
-
--- |
--- Module: Aws.Kinesis.Commands.GetShardIterator
--- Copyright: Copyright (c) 2013-2015 PivotCloud, Inc.
--- license: Apache License, Version 2.0
--- Maintainer: Lars Kuhtz <lars@alephcloud.com>
--- Stability: experimental
---
--- /API Version: 2013-12-02/
---
--- This operation returns a shard iterator in ShardIterator. The shard iterator
--- specifies the position in the shard from which you want to start reading
--- data records sequentially. A shard iterator specifies this position using
--- the sequence number of a data record in a shard. A sequence number is the
--- identifier associated with every record ingested in the Amazon Kinesis
--- stream. The sequence number is assigned by the Amazon Kinesis service when a
--- record is put into the stream.
---
--- You must specify the shard iterator type in the GetShardIterator request.
--- For example, you can set the ShardIteratorType parameter to read exactly
--- from the position denoted by a specific sequence number by using the
--- AT_SEQUENCE_NUMBER shard iterator type, or right after the sequence number
--- by using the AFTER_SEQUENCE_NUMBER shard iterator type, using sequence
--- numbers returned by earlier PutRecord, GetRecords or DescribeStream
--- requests. You can specify the shard iterator type TRIM_HORIZON in the
--- request to cause ShardIterator to point to the last untrimmed record in the
--- shard in the system, which is the oldest data record in the shard. Or you
--- can point to just after the most recent record in the shard, by using the
--- shard iterator type LATEST, so that you always read the most recent data in
--- the shard.
---
--- Note: Each shard iterator expires five minutes after it is returned to the
--- requester.
---
--- When you repeatedly read from an Amazon Kinesis stream use a
--- GetShardIterator request to get the first shard iterator to to use in your
--- first GetRecords request and then use the shard iterator returned by the
--- GetRecords request in NextShardIterator for subsequent reads. A new shard
--- iterator is returned by every GetRecords request in NextShardIterator, which
--- you use in the ShardIterator parameter of the next GetRecords request.
---
--- If a GetShardIterator request is made too often, you will receive a
--- ProvisionedThroughputExceededException. For more information about
--- throughput limits, see the Amazon Kinesis Developer Guide.
---
--- GetShardIterator can return null for its ShardIterator to indicate that the
--- shard has been closed and that the requested iterator will return no more
--- data. A shard can be closed by a SplitShard or MergeShards operation.
---
--- GetShardIterator has a limit of 5 transactions per second per account per
--- open shard.
---
--- <http://docs.aws.amazon.com/kinesis/2013-12-02/APIReference/API_GetShardIterator.html>
 
 {-# LANGUAGE CPP #-}
 {-# LANGUAGE DeriveGeneric #-}
@@ -93,13 +31,6 @@
 , GetShardIteratorExceptions(..)
 ) where
 
-<<<<<<< HEAD
-import           Aws.Core
-import           Aws.Kinesis.Core
-import           Aws.Kinesis.Types
-
-import           Control.Applicative
-=======
 #ifndef MIN_VERSION_base
 #define MIN_VERSION_base(x,y,z) 1
 #endif
@@ -112,7 +43,6 @@
 import Control.Applicative
 #endif
 import Control.DeepSeq
->>>>>>> 7193eba3
 
 import           Data.Aeson
 import qualified Data.ByteString.Lazy as LB
